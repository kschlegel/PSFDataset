--- conflicted
+++ resolved
@@ -6,7 +6,7 @@
 # email kevinschlegel@cantab.net
 # -----------------------------------------------------------
 import numpy as np
-from typing import Sequence, Iterator
+from typing import Sequence, Iterator, Union, Tuple, Any
 
 from .types import KeypointLabelPair, DescriptionDict
 from .psfdataset import PSFDataset
@@ -35,11 +35,9 @@
         Return a dictionary describing the properties of the dataset.
 
     """
-<<<<<<< HEAD
-    def __init__(self, datasets: Sequence[PSFDataset]) -> None:
-=======
-    def __init__(self, datasets, flattened=True):
->>>>>>> 356faecd
+    def __init__(self,
+                 datasets: Sequence[PSFDataset],
+                 flattened: bool = True) -> None:
         """
         Parameters
         ----------
@@ -78,7 +76,7 @@
         for i in range(len(self)):
             yield self[i]  # return self[i] to use __getitem__ implementation
 
-    def get_data_dimension(self) -> int:
+    def get_data_dimension(self) -> Union[int, Tuple[Any, ...]]:
         """
         Returns size of feature vector.
 

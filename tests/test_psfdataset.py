# -----------------------------------------------------------
# Test PSFDataset class.
#
# (C) 2020 Kevin Schlegel, Oxford, United Kingdom
# Released under Apache License, Version 2.0
# email kevinschlegel@cantab.net
# -----------------------------------------------------------
import numpy as np
import os
import json

from psfdataset import PSFDataset
from psfdataset.transforms.spatial import Normalize


class TestPSFDataset:
    def test_DatasetAccess(self):
        # Test adding elements one by one and all access methods
        ds = PSFDataset(None)
        ds.add_element(np.array([1, 2]), 1)
        ds.add_element(np.array([2, 3]), 0)

        assert len(ds) == 2
        assert isinstance(ds[0], tuple)
        np.testing.assert_array_equal(ds[0][0], np.array([1, 2]))
        assert ds[0][1] == 1

        # Test iterator access
        i = 0
        for data, label in ds.get_iterator():
            np.testing.assert_array_equal(data, np.array([i + 1, i + 2]))
            assert label == 1 - i % 2
            i += 1

        assert ds.get_data_dimension() == 2
<<<<<<< HEAD
        assert isinstance(ds.get_description(), dict)
        # Test I can't add data of different shape
        with pytest.raises(Exception):
            ds.add_element(np.array([3, 4, 5]), 1)
=======
        assert isinstance(ds.get_desc(), dict)
>>>>>>> 356faecd

        def it():
            for i in range(2):
                yield (np.array([i + 1, i + 2]), 1 - i % 2)

        # Test creating from iterator
        ds2 = PSFDataset(None)
        ds2.fill_from_iterator(it())
        assert len(ds) == 2
        for i in range(2):
            np.testing.assert_array_equal(ds[i][0], np.array([i + 1, i + 2]))
            assert ds[i][1] == 1 - i % 2

    def test_SaveLoad(self):
        transform = Normalize(3, 1)
        ds = PSFDataset(transform)
        ds._data = [np.array([1, 2]), np.array([2, 3])]
        ds._labels = [1, 0]
        # test saving
        ds.save("test_ds")
        assert os.path.exists("test_ds.npz")
        assert os.path.exists("test_ds.json")
        # test loading
        ds2 = PSFDataset(transform)
        ds2.load("test_ds")
        assert len(ds) == len(ds2)
        for i in range(len(ds)):
            np.testing.assert_array_equal(ds[i][0], ds2[i][0])
            assert ds[i][1] == ds2[i][1]
        with open("test_ds.json", "r") as settings_file:
            transform_desc = json.load(settings_file)
        assert transform_desc == transform.get_description()
        # delete files
        os.remove("test_ds.npz")
        os.remove("test_ds.json")<|MERGE_RESOLUTION|>--- conflicted
+++ resolved
@@ -33,14 +33,8 @@
             i += 1
 
         assert ds.get_data_dimension() == 2
-<<<<<<< HEAD
+
         assert isinstance(ds.get_description(), dict)
-        # Test I can't add data of different shape
-        with pytest.raises(Exception):
-            ds.add_element(np.array([3, 4, 5]), 1)
-=======
-        assert isinstance(ds.get_desc(), dict)
->>>>>>> 356faecd
 
         def it():
             for i in range(2):
